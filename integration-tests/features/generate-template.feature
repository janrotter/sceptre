--- conflicted
+++ resolved
@@ -32,8 +32,7 @@
   Scenario: Generate template using a template file with an unsupported extension
     Given the template for stack "1/A" is "template.unsupported"
     When the user generates the template for stack "1/A"
-<<<<<<< HEAD
-    Then the user is told the template format is unsupported
+    Then a "UnsupportedTemplateFileTypeError" is raised
 
   Scenario Outline: Rendering jinja templates
     Given the template for stack "7/A" is <filename>
@@ -54,7 +53,4 @@
   Examples: Render Errors
     | filename                                  | error_message      |
     | jinja/invalid_template_missing_key.yaml   | key is undefined   |
-    | jinja/invalid_template_missing_attr.yaml  | missing attribute  |
-=======
-    Then a "UnsupportedTemplateFileTypeError" is raised
->>>>>>> 363e36c7
+    | jinja/invalid_template_missing_attr.yaml  | missing attribute  |